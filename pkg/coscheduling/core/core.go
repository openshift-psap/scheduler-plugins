/*
Copyright 2020 The Kubernetes Authors.

Licensed under the Apache License, Version 2.0 (the "License");
you may not use this file except in compliance with the License.
You may obtain a copy of the License at

    http://www.apache.org/licenses/LICENSE-2.0

Unless required by applicable law or agreed to in writing, software
distributed under the License is distributed on an "AS IS" BASIS,
WITHOUT WARRANTIES OR CONDITIONS OF ANY KIND, either express or implied.
See the License for the specific language governing permissions and
limitations under the License.
*/

package core

import (
	"context"
	"fmt"
	"sync"
	"time"

	gochache "github.com/patrickmn/go-cache"
	corev1 "k8s.io/api/core/v1"
	"k8s.io/apimachinery/pkg/api/resource"
	metav1 "k8s.io/apimachinery/pkg/apis/meta/v1"
	"k8s.io/apimachinery/pkg/labels"
	"k8s.io/apimachinery/pkg/types"
	informerv1 "k8s.io/client-go/informers/core/v1"
	listerv1 "k8s.io/client-go/listers/core/v1"
	"k8s.io/klog/v2"
	"k8s.io/kubernetes/pkg/scheduler/framework"

	"sigs.k8s.io/scheduler-plugins/apis/scheduling/v1alpha1"
	pgclientset "sigs.k8s.io/scheduler-plugins/pkg/generated/clientset/versioned"
	pginformer "sigs.k8s.io/scheduler-plugins/pkg/generated/informers/externalversions/scheduling/v1alpha1"
	pglister "sigs.k8s.io/scheduler-plugins/pkg/generated/listers/scheduling/v1alpha1"
	"sigs.k8s.io/scheduler-plugins/pkg/util"
)

type Status string

const (
	// PodGroupNotSpecified denotes no PodGroup is specified in the Pod spec.
	PodGroupNotSpecified Status = "PodGroup not specified"
	// PodGroupNotFound denotes the specified PodGroup in the Pod spec is
	// not found in API server.
	PodGroupNotFound Status = "PodGroup not found"
	Success          Status = "Success"
	Wait             Status = "Wait"
)

// Manager defines the interfaces for PodGroup management.
type Manager interface {
	PreFilter(context.Context, *corev1.Pod) error
	Permit(context.Context, *corev1.Pod) Status
	PostBind(context.Context, *corev1.Pod, string)
	GetPodGroup(*corev1.Pod) (string, *v1alpha1.PodGroup)
	GetCreationTimestamp(*corev1.Pod, time.Time) time.Time
	AddDeniedPodGroup(string)
	DeletePermittedPodGroup(string)
	CalculateAssignedPods(string, string) int
	ActivateSiblings(pod *corev1.Pod, state *framework.CycleState)
}

// PodGroupManager defines the scheduling operation called
type PodGroupManager struct {
	// pgClient is a podGroup client
	pgClient pgclientset.Interface
	// snapshotSharedLister is pod shared list
	snapshotSharedLister framework.SharedLister
	// scheduleTimeout is the default time when group scheduling.
	// If podgroup's ScheduleTimeoutSeconds set, that would be used.
	scheduleTimeout *time.Duration
	// lastDeniedPG stores the pg name if a pod can not pass pre-filer,
	// or anyone of the pod timeout
	LastDeniedPG *gochache.Cache
	// permittedPG stores the pg name which has passed the pre resource check.
	permittedPG *gochache.Cache
	// deniedCacheExpirationTime is the expiration time that a podGroup remains in lastDeniedPG store.
	lastDeniedPGExpirationTime *time.Duration
	// pgLister is podgroup lister
	pgLister pglister.PodGroupLister
	// podLister is pod lister
	PodLister listerv1.PodLister
	// reserveResourcePercentage is the reserved resource for the max finished group, range (0,100]
	reserveResourcePercentage int32
	sync.RWMutex
}

// NewPodGroupManager create a new operation object
func NewPodGroupManager(pgClient pgclientset.Interface, snapshotSharedLister framework.SharedLister, scheduleTimeout, deniedPGExpirationTime *time.Duration,
	pgInformer pginformer.PodGroupInformer, podInformer informerv1.PodInformer) *PodGroupManager {
	pgMgr := &PodGroupManager{
		pgClient:                   pgClient,
		snapshotSharedLister:       snapshotSharedLister,
		scheduleTimeout:            scheduleTimeout,
		lastDeniedPGExpirationTime: deniedPGExpirationTime,
		pgLister:                   pgInformer.Lister(),
		PodLister:                  podInformer.Lister(),
		LastDeniedPG:               gochache.New(3*time.Second, 3*time.Second),
		permittedPG:                gochache.New(3*time.Second, 3*time.Second),
	}
	return pgMgr
}

// ActivateSiblings stashes the pods belonging to the same PodGroup of the given pod
// in the given state, with a reserved key "kubernetes.io/pods-to-activate".
func (pgMgr *PodGroupManager) ActivateSiblings(pod *corev1.Pod, state *framework.CycleState) {
	pgName := util.GetPodGroupLabel(pod)
	if pgName == "" {
		return
	}

	pods, err := pgMgr.podLister.Pods(pod.Namespace).List(
		labels.SelectorFromSet(labels.Set{v1alpha1.PodGroupLabel: pgName}),
	)
	if err != nil {
		klog.ErrorS(err, "Failed to obtain pods belong to a PodGroup", "podGroup", pgName)
		return
	}
	for i := range pods {
		if pods[i].UID == pod.UID {
			pods = append(pods[:i], pods[i+1:]...)
			break
		}
	}

	if len(pods) != 0 {
		if c, err := state.Read(framework.PodsToActivateKey); err == nil {
			if s, ok := c.(*framework.PodsToActivate); ok {
				s.Lock()
				for _, pod := range pods {
					namespacedName := GetNamespacedName(pod)
					s.Map[namespacedName] = pod
				}
				s.Unlock()
			}
		}
	}
}

// PreFilter filters out a pod if it
// 1. belongs to a podgroup that was recently denied or
// 2. the total number of pods in the podgroup is less than the minimum number of pods
// that is required to be scheduled.
func (pgMgr *PodGroupManager) PreFilter(ctx context.Context, pod *corev1.Pod) error {
	klog.V(5).InfoS("Pre-filter", "pod", klog.KObj(pod))
	pgFullName, pg := pgMgr.GetPodGroup(pod)
	if pg == nil {
		return nil
	}
	if _, ok := pgMgr.LastDeniedPG.Get(pgFullName); ok {
		return fmt.Errorf("pod with pgName: %v last failed in 3s, deny", pgFullName)
	}
<<<<<<< HEAD
	pods, err := pgMgr.PodLister.Pods(pod.Namespace).List(
		labels.SelectorFromSet(labels.Set{util.PodGroupLabel: util.GetPodGroupLabel(pod)}),
=======
	pods, err := pgMgr.podLister.Pods(pod.Namespace).List(
		labels.SelectorFromSet(labels.Set{v1alpha1.PodGroupLabel: util.GetPodGroupLabel(pod)}),
>>>>>>> 7a6dcdc9
	)
	if err != nil {
		return fmt.Errorf("podLister list pods failed: %v", err)
	}
	klog.Info("Min pod group ", int(pg.Spec.MinMember), " pods avail ", len(pods))
	klog.Info("Labels ", util.GetPodGroupLabel(pod))
	klog.Info("Pod", pod)
	if len(pods) < int(pg.Spec.MinMember) {
		return fmt.Errorf("pre-filter pod %v cannot find enough sibling pods, "+
			"current pods number: %v, minMember of group: %v", pod.Name, len(pods), pg.Spec.MinMember)
	}

	if pg.Spec.MinResources == nil {
		return nil
	}

	// TODO(cwdsuzhou): This resource check may not always pre-catch unschedulable pod group.
	// It only tries to PreFilter resource constraints so even if a PodGroup passed here,
	// it may not necessarily pass Filter due to other constraints such as affinity/taints.
	if _, ok := pgMgr.permittedPG.Get(pgFullName); ok {
		return nil
	}

	nodes, err := pgMgr.snapshotSharedLister.NodeInfos().List()
	if err != nil {
		return err
	}

	minResources := pg.Spec.MinResources.DeepCopy()
	podQuantity := resource.NewQuantity(int64(pg.Spec.MinMember), resource.DecimalSI)
	minResources[corev1.ResourcePods] = *podQuantity
	err = CheckClusterResource(nodes, minResources, pgFullName)
	if err != nil {
		klog.ErrorS(err, "Failed to PreFilter", "podGroup", klog.KObj(pg))
		pgMgr.AddDeniedPodGroup(pgFullName)
		return err
	}
	pgMgr.permittedPG.Add(pgFullName, pgFullName, *pgMgr.scheduleTimeout)
	return nil
}

// Permit permits a pod to run, if the minMember match, it would send a signal to chan.
func (pgMgr *PodGroupManager) Permit(ctx context.Context, pod *corev1.Pod) Status {
	pgFullName, pg := pgMgr.GetPodGroup(pod)
	if pgFullName == "" {
		return PodGroupNotSpecified
	}
	if pg == nil {
		// A Pod with a podGroup name but without a PodGroup found is denied.
		return PodGroupNotFound
	}

	assigned := pgMgr.CalculateAssignedPods(pg.Name, pg.Namespace)
	// The number of pods that have been assigned nodes is calculated from the snapshot.
	// The current pod in not included in the snapshot during the current scheduling cycle.
	if int32(assigned)+1 >= pg.Spec.MinMember {
		return Success
	}
	return Wait
}

// PostBind updates a PodGroup's status.
func (pgMgr *PodGroupManager) PostBind(ctx context.Context, pod *corev1.Pod, nodeName string) {
	pgMgr.Lock()
	defer pgMgr.Unlock()
	pgFullName, pg := pgMgr.GetPodGroup(pod)
	if pgFullName == "" || pg == nil {
		return
	}
	pgCopy := pg.DeepCopy()
	pgCopy.Status.Scheduled++

	if pgCopy.Status.Scheduled >= pgCopy.Spec.MinMember {
		pgCopy.Status.Phase = v1alpha1.PodGroupScheduled
	} else {
		pgCopy.Status.Phase = v1alpha1.PodGroupScheduling
		if pgCopy.Status.ScheduleStartTime.IsZero() {
			pgCopy.Status.ScheduleStartTime = metav1.Time{Time: time.Now()}
		}
	}
	if pgCopy.Status.Phase != pg.Status.Phase {
		pg, err := pgMgr.pgLister.PodGroups(pgCopy.Namespace).Get(pgCopy.Name)
		if err != nil {
			klog.ErrorS(err, "Failed to get PodGroup", "podGroup", klog.KObj(pgCopy))
			return
		}
		patch, err := util.CreateMergePatch(pg, pgCopy)
		if err != nil {
			klog.ErrorS(err, "Failed to create merge patch", "podGroup", klog.KObj(pg), "podGroup", klog.KObj(pgCopy))
			return
		}
		if err := pgMgr.PatchPodGroup(pg.Name, pg.Namespace, patch); err != nil {
			klog.ErrorS(err, "Failed to patch", "podGroup", klog.KObj(pg))
			return
		}
		pg.Status.Phase = pgCopy.Status.Phase
	}
	pg.Status.Scheduled = pgCopy.Status.Scheduled
	return
}

// GetCreationTimestamp returns the creation time of a podGroup or a pod.
func (pgMgr *PodGroupManager) GetCreationTimestamp(pod *corev1.Pod, ts time.Time) time.Time {
	pgName := util.GetPodGroupLabel(pod)
	if len(pgName) == 0 {
		return ts
	}
	pg, err := pgMgr.pgLister.PodGroups(pod.Namespace).Get(pgName)
	if err != nil {
		return ts
	}
	return pg.CreationTimestamp.Time
}

// AddDeniedPodGroup adds a podGroup that fails to be scheduled to a PodGroup cache with expriration.
func (pgMgr *PodGroupManager) AddDeniedPodGroup(pgFullName string) {
	pgMgr.LastDeniedPG.Add(pgFullName, "", *pgMgr.lastDeniedPGExpirationTime)
}

// DeletePermittedPodGroup deletes a podGroup that pass Pre-Filter but reach PostFilter.
func (pgMgr *PodGroupManager) DeletePermittedPodGroup(pgFullName string) {
	pgMgr.permittedPG.Delete(pgFullName)
}

// PatchPodGroup patches a podGroup.
func (pgMgr *PodGroupManager) PatchPodGroup(pgName string, namespace string, patch []byte) error {
	if len(patch) == 0 {
		return nil
	}
	_, err := pgMgr.pgClient.SchedulingV1alpha1().PodGroups(namespace).Patch(context.TODO(), pgName,
		types.MergePatchType, patch, metav1.PatchOptions{})
	return err
}

// GetPodGroup returns the PodGroup that a Pod belongs to from cache.
func (pgMgr *PodGroupManager) GetPodGroup(pod *corev1.Pod) (string, *v1alpha1.PodGroup) {
	pgName := util.GetPodGroupLabel(pod)
	if len(pgName) == 0 {
		return "", nil
	}
	pg, err := pgMgr.pgLister.PodGroups(pod.Namespace).Get(pgName)
	if err != nil {
		return fmt.Sprintf("%v/%v", pod.Namespace, pgName), nil
	}
	return fmt.Sprintf("%v/%v", pod.Namespace, pgName), pg
}

// CalculateAssignedPods returns the number of pods that has been assigned a node: assumed or bound.
func (pgMgr *PodGroupManager) CalculateAssignedPods(podGroupName, namespace string) int {
	nodeInfos, err := pgMgr.snapshotSharedLister.NodeInfos().List()
	if err != nil {
		klog.ErrorS(err, "Cannot get nodeInfos from frameworkHandle")
		return 0
	}
	var count int
	for _, nodeInfo := range nodeInfos {
		for _, podInfo := range nodeInfo.Pods {
			pod := podInfo.Pod
			if pod.Labels[v1alpha1.PodGroupLabel] == podGroupName && pod.Namespace == namespace && pod.Spec.NodeName != "" {
				count++
			}
		}
	}

	return count
}

// CheckClusterResource checks if resource capacity of the cluster can satisfy <resourceRequest>.
// It returns an error detailing the resource gap if not satisfied; otherwise returns nil.
func CheckClusterResource(nodeList []*framework.NodeInfo, resourceRequest corev1.ResourceList, desiredPodGroupName string) error {
	for _, info := range nodeList {
		if info == nil || info.Node() == nil {
			continue
		}

		nodeResource := util.ResourceList(getNodeResource(info, desiredPodGroupName))
		for name, quant := range resourceRequest {
			quant.Sub(nodeResource[name])
			if quant.Sign() <= 0 {
				delete(resourceRequest, name)
				continue
			}
			resourceRequest[name] = quant
		}
		if len(resourceRequest) == 0 {
			return nil
		}
	}
	return fmt.Errorf("resource gap: %v", resourceRequest)
}

// GetNamespacedName returns the namespaced name
func GetNamespacedName(obj metav1.Object) string {
	return fmt.Sprintf("%v/%v", obj.GetNamespace(), obj.GetName())
}

func getNodeResource(info *framework.NodeInfo, desiredPodGroupName string) *framework.Resource {
	nodeClone := info.Clone()
	for _, podInfo := range info.Pods {
		if podInfo == nil || podInfo.Pod == nil {
			continue
		}
		if util.GetPodGroupFullName(podInfo.Pod) != desiredPodGroupName {
			continue
		}
		nodeClone.RemovePod(podInfo.Pod)
	}

	leftResource := framework.Resource{
		ScalarResources: make(map[corev1.ResourceName]int64),
	}
	allocatable := nodeClone.Allocatable
	requested := nodeClone.Requested

	leftResource.AllowedPodNumber = allocatable.AllowedPodNumber - len(nodeClone.Pods)
	leftResource.MilliCPU = allocatable.MilliCPU - requested.MilliCPU
	leftResource.Memory = allocatable.Memory - requested.Memory
	leftResource.EphemeralStorage = allocatable.EphemeralStorage - requested.EphemeralStorage

	for k, allocatableEx := range allocatable.ScalarResources {
		requestEx, ok := requested.ScalarResources[k]
		if !ok {
			leftResource.ScalarResources[k] = allocatableEx
		} else {
			leftResource.ScalarResources[k] = allocatableEx - requestEx
		}
	}
	klog.V(4).InfoS("Node left resource", "node", klog.KObj(info.Node()), "resource", leftResource)
	return &leftResource
}<|MERGE_RESOLUTION|>--- conflicted
+++ resolved
@@ -155,13 +155,8 @@
 	if _, ok := pgMgr.LastDeniedPG.Get(pgFullName); ok {
 		return fmt.Errorf("pod with pgName: %v last failed in 3s, deny", pgFullName)
 	}
-<<<<<<< HEAD
-	pods, err := pgMgr.PodLister.Pods(pod.Namespace).List(
-		labels.SelectorFromSet(labels.Set{util.PodGroupLabel: util.GetPodGroupLabel(pod)}),
-=======
 	pods, err := pgMgr.podLister.Pods(pod.Namespace).List(
 		labels.SelectorFromSet(labels.Set{v1alpha1.PodGroupLabel: util.GetPodGroupLabel(pod)}),
->>>>>>> 7a6dcdc9
 	)
 	if err != nil {
 		return fmt.Errorf("podLister list pods failed: %v", err)
